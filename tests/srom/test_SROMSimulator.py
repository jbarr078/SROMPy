--- conflicted
+++ resolved
@@ -65,13 +65,6 @@
     with pytest.raises(TypeError):
         srom_simulator_fixture.simulate(10, 1, "PWL")
 
-<<<<<<< HEAD
-def test_evaluate_model_for_samples_return_type(srom_simulator_fixture, 
-                                                beta_random_variable,
-                                                srom_base_fixture):
-    output, samples = \
-        srom_simulator_fixture.evaluate_model_for_samples(srom_base_fixture)
-=======
 
 def test_simulate_pwc_spring_mass(srom_simulator_fixture):
     '''
@@ -100,16 +93,10 @@
     assert np.isclose(output_pwl, output_ref)
 
 
-def test_srom_displacement_return_type(srom_simulator_fixture, 
+def test_evaluate_model_for_samples_return_type(srom_simulator_fixture, 
                                        beta_random_variable):
-    srom_size = 10
-    dim = 1
-    input_srom = SROM(srom_size, dim)
-    input_srom.optimize(beta_random_variable)
-
-    displacements, samples = \
-        srom_simulator_fixture._srom_max_displacement(srom_size, input_srom)
->>>>>>> 4a2e2947
+    output, samples = \
+        srom_simulator_fixture.evaluate_model_for_samples(srom_base_fixture)
 
     assert isinstance(output, np.ndarray)
     assert isinstance(samples, np.ndarray)
